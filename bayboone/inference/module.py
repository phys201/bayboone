--- conflicted
+++ resolved
@@ -2,19 +2,14 @@
 import pandas as pd
 import pymc3 as pm
 import matplotlib.pyplot as plt
-<<<<<<< HEAD
 import arviz as az
-=======
-from numpy.linalg import inv, eigh, det
-# Adapted from week 07 notebook
->>>>>>> f26290a0
 
 UC = 1.27 #Unit conversion contsant in the oscillation probability
 
 def oscillation_model(num_neutrinos, num_nue, est_ss2t = 0.5, est_dms = 0.8, L = 0.5, std_L = 0.015, E = 1.0, std_E = 0.15):
     '''
     Creates a statistical model for predicting the oscillation parameters from microboone-like values
-<<<<<<< HEAD
+
     Inputs:
     num_neutrinos: 
         The number of muon neutrinos shot at the detector
@@ -36,22 +31,7 @@
     Returns:
     osc_model: pymc3 model
         the statistical model for neutrino oscillations in the 3+1 model
-=======
-    
-    Inputs
-        num_neutrinos:
-            The number of muon neutrinos shot at the detector
-        num_nue:
-            The number of electron neutrinos detected
-        est_ss2t: float between 0 and 1
-            estimated ss2t from previous experiments, for use in the prior
-        est_dms: float above 0
-            estimated dms from previous experiments, also for use in prior
-            
-    Returns
-        osc_model: pymc3 model
-            the statistical model for our neutrino oscillations in the 3+1 model
->>>>>>> f26290a0
+
     '''
     #Check that the data is reasonable
     if (num_neutrinos < num_nue):
@@ -72,7 +52,6 @@
     #Create the model
     osc_model = pm.Model()
     with osc_model:
-<<<<<<< HEAD
         
         # We don't know the exact energy or production point of each neutrino, so we draw from a truncated gaussian 
         # (enforcing positive distance travelled and energy)   
@@ -88,27 +67,6 @@
         rate = pm.Deterministic('rate', num_neutrinos*ss2t*(np.sin(dms*(UC*L)/E))**2)
         
         #Likelihood of observations
-=======
-
-        # We don't know the exact energy or production point of each neutrino, so we draw from a truncated gaussian
-        # (enforcing positive distance travelled and energy)
-        L = pm.TruncatedNormal('L', mu = 0.500, sigma = 0.15, lower = 0, upper = 0.6) #units of km
-        E = pm.TruncatedNormal('E', mu = 1.0, sigma = 0.15, lower = 0) #units of GeV
-
-        # Priors for unknown model parameters, centered on a prior estimate of ss2t, dms
-        ss2t = pm.TruncatedNormal('sin^2_2theta', mu = est_ss2t, sigma = 0.1, lower = 0, upper = 1 ) #pm.Uniform('sin^2_2theta', 0.0001, 1)
-        dms = pm.TruncatedNormal('delta_m^2', mu = est_dms, sigma = 0.1, lower = 0, upper = E*np.pi/(1.27*L))
-        #This limits the inferred point to only the first of the delta m^2 values that would fit the function, eliminating periodicity.
-
-        #pm.Uniform('delta_m^2', 0.01, 11.0) #units of ev^2
-        #log_dms = pm.Uniform('log_delta_m^2', -4.605, 2.3)
-
-
-        # In the large n limit, because the number of oscillations is low, we use a Poisson approximation
-        rate = pm.Deterministic('rate', num_neutrinos*ss2t*(np.sin(dms*(1.27*L)/E))**2)
-        #rate = pm.Deterministic('rate', num_neutrinos*ss2t*(np.sin(np.exp(log_dms)*(1.27*L)/E))**2)
-
->>>>>>> f26290a0
         measurements = pm.Poisson('nue_flux', mu = rate, observed = num_nue)
 
     return osc_model
@@ -284,7 +242,6 @@
               est_ss2t = 0.5, est_dms = 0.8, L = 0.5, std_L = 0.015):
     '''
     Fits a given model to data provided using MCMC sampling
-<<<<<<< HEAD
     
     Inputs:
     num_neutrinos: float
@@ -336,27 +293,6 @@
  
         
     osc_model = binned_oscillation_model(num_neutrinos, energy_bins, num_nue)
-=======
-
-    Inputs
-        num_neutrinos: float
-            the number of muon neutrinos produced
-        num_nue: number of electron neutrinos detected
-            e- neutrinos detected
-        num_draws: int
-            number of samples to draw
-        model: int (3 or 4)
-            The model of either 3 or 4 neutrinos
-
-    Returns
-        trace: arviz InferenceData object
-            results of the mcmc sampling procedure
-
-    '''
-    uncertainty = np.sqrt(num_nue)
-    osc_model = oscillation_model(num_neutrinos, num_nue)
-    initial_guess = {'L': 0.5, 'E': 0.5, 'sin^2_2theta': 0.3, 'delta_m^2': 1}
->>>>>>> f26290a0
     with osc_model:
         trace = pm.sample(num_draws, start=initial_guess)
 
@@ -374,105 +310,9 @@
     '''
     df_trace = pm.trace_to_dataframe(trace)
     q = df_trace.quantile([0.16,0.50,0.84], axis=0)
-<<<<<<< HEAD
-    
     print("delta_m^2 = {:.2f} + {:.2f} - {:.2f}".format(q['delta_m^2'][0.50], 
-=======
-    print("delta_m^2 = {:.2f} + {:.2f} - {:.2f}".format(q['delta_m^2'][0.50],
->>>>>>> f26290a0
                                             q['delta_m^2'][0.84]-q['delta_m^2'][0.50],
                                             q['delta_m^2'][0.50]-q['delta_m^2'][0.16]))
     print("sin^2_2theta = {:.1f} + {:.1f} - {:.1f}".format(q['sin^2_2theta'][0.50],
                                             q['sin^2_2theta'][0.84]-q['sin^2_2theta'][0.50],
-                                            q['sin^2_2theta'][0.50]-q['sin^2_2theta'][0.16]))
-<<<<<<< HEAD
-    
-    
-=======
-
-    return True
-
-
-uncertainty = 0.1
-def run_fit(initial_guess, model):
-    """
-    Performs fit of a given model
-    
-    Inputs
-        initial_guess: dictionary containing initial guess values
-        
-    Returns
-        best_fit: dictionary containing best fit values, covariance matrix, forward function and inital guess values
-    """
-    best_fit, scipy_output = pm.find_MAP(model=model, start = initial_guess, return_raw=True)
-    covariance_matrix = np.flip(scipy_output.hess_inv.todense()/uncertainty)
-
-    best_fit['covariance matrix'] = covariance_matrix
-    best_fit['forward function'] = model.fn(model['rate'])
-    best_fit['initial guess'] = initial_guess
-    return best_fit
-
-def calc_residuals(data, best_fit):
-    """
-    Calculates the residuals of a given fit 
-    
-    Inputs
-        best_fit: dictionary containing best fit values (must contain 'prediction')
-    
-    Returns
-        ndarray of residuals 
-    """
-    return data.N_nue - best_fit['rate'].flatten()*data.N_numu
-
-def calc_chi_squared(data,best_fit):
-    """
-    Calculates chi squared for a given fit
-    
-    Inputs
-        best_fit: dictionary containing best fit values
-    
-    Returns
-        chi squared value (float)
-    """
-    residuals = calc_residuals(data,best_fit)/uncertainty
-    return np.sum(residuals**2)
-
-def global_log_likelihood(data, best_fit):
-    """
-    Calculates the global log likelihood for a given fit
-    
-    Inputs
-        best_fit: dictionary containing best fit values
-    
-    Returns 
-        global log likelihood (float)
-    """
-    n_parameters = len(best_fit['initial guess'])
-    chi_squared = calc_chi_squared(data, best_fit)
-    max_likelihood =  np.exp(-chi_squared/2) / (2 * np.pi * uncertainty**2) ** (1/2)
-    curvature = np.sqrt(det(best_fit['covariance matrix'])) * (2 * np.pi) **  (n_parameters/2)
-
-    #n_peaks = int((n_parameters - 1) / 2)
-    #prior_L = 1 / np.ptp(d['L'])
-    #prior_peak_center = 1 / np.ptp(data11_1['f']) ** n_peaks
-    log_prior = 0 #np.log(prior_background * prior_peak_height * prior_peak_center)
-
-    return np.log(max_likelihood) + np.log(curvature) + log_prior
-
-def compute_odds(data,best_fit, previous_fit):
-    """
-    Calculates the odds ratio between two fits (current/previous)
-    
-    Inputs
-        best_fit: dictionary containing best fit values of current model
-        previous_fit: dictionary containing best fit values of the previous model 
-    
-    Returns
-        nothing; prints global likelihood of current model and odds ratio
-    """
-    previous_log_like = global_log_likelihood(data,previous_fit)
-    current_log_like = global_log_likelihood(data,best_fit)
-    odds = np.exp(current_log_like - previous_log_like)
-    print("\nGlobal likelihood:\n{}".format(np.exp(current_log_like)))
-    print("A model that includes a fourth neutrino is favored by a factor of {:.0f} compared to one that doesn't.".format(odds))
->>>>>>> f26290a0
+                                            q['sin^2_2theta'][0.50]-q['sin^2_2theta'][0.16]))