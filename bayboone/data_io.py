import pandas as pd
import random
import csv
import numpy as np

class Data:
    """
    This class can simulate or load data for a neutrino disappearnce
    short beam line experiment. 
    """
<<<<<<< HEAD
    # Constants set by BNB and Microboone 
    L = 500. # m
    E_min = 0.2 # GeV # TODO: check with BNB low energy limit
    E_max = 5.0 # GeV
    E_mean = (E_min+E_max)/2.
    initial_flux = 1.0#10e-4 # nu_mu's/POT/GeV/m^2 # TODO: check with BNB flux
=======
>>>>>>> a0b97349
    
    def __init__(self, N_numu, N_nue): 
        """
        Inputs
        ------
            N_numu: int
                Number of muon neutrinos shot at the detector.
            N_nue: int
                Number of electron neutrinos seen at the detector. 
        """
        self.N_numu = N_numu
        self.N_nue = N_nue
        
    @classmethod
    def load(self, filename):
        """
        Creates a Data object based on input from a csv file.
        Assumes format of file is one line with two numbers (N_numu, N_nue)
        
        Inputs
        ------
            filename: string
                The full path and name of the file to be loaded. 
        """
        with open(filename, mode='r') as csv_file:
            csv_reader = csv.reader(csv_file)
            line_count = 0
            for row in csv_reader:
                N_numu = int(row[0])
                N_nue = int(row[1])
        
        return Data(N_numu, N_nue)
        
    @classmethod
    def simulate_microboone(self, N_numu, ss2t, dms):
        """
        Creates a Data object with simulated data based on parameters
        from the microboone detector.
        
        Inputs
        ------
        N_numu: int
            Number of muon neutrinos shot at the detector. 
        ss2t: float between 0 and 1
            The oscillation paramter sin^2(2*theta)
        dms: float >= 0
            The oscillation parameter delta m^2 (squared mass difference)
        """
        N_numu, N_nue = self.simulate_data(self, N_numu, ss2t, dms)
        return Data(N_numu, N_nue)
    
<<<<<<< HEAD
    # Calculate the probability of oscillation
    P = stheta * np.sin(1.27*(L/E)*dm)**2
=======
    @classmethod   
    def simulate_detector(self, N_numu, ss2t, dms, mu_L, mu_E, sigma_L, sigma_E):
        """
        Creates a Data object with simulated data based on parameters
        given for some detector.
        
        Inputs
        ------
        N_numu: int
            Number of muon neutrinos shot at the detector. 
        ss2t: float between 0 and 1
            The oscillation paramter sin^2(2*theta)
        dms: float >= 0
            The oscillation parameter delta m^2 (squared mass difference)
        mu_L: float >= 0
            The detector baseline (distance from neutrino beam). For now,
            I am considering the basline as the average distance traveled
            by the muon neutrinos. 
        mu_E: float >= 0
            The average energy of incoming muon neutrinos. 
        """
        N_numu, N_nue = self.simulate_data(self, N_numu, ss2t, dms, mu_L, mu_E, sigma_L, sigma_E)
        return Data(N_numu, N_nue)
>>>>>>> a0b97349
    
    def write_data(self, filename, data_dir='data'):
        """
        Writes data to a csv file as one line with two 
        numbers (N_numu, N_nue)
        
        Inputs
        ------
        filename: string
            Name of file to be written.
        data_dir: string
            Name of directory to output the file.
        """
        with open(filename, mode='w') as file:
            writer = csv.writer(file, delimiter=',', quotechar='"', quoting=csv.QUOTE_MINIMAL)
            writer.writerow([self.N_numu,self.N_nue])
        return


    def simulate_data(self, N_numu, ss2t, dms, mu_L=500, mu_E=0.2, sigma_L=10, sigma_E=0.01):
        """
        Simulates data of how many muon neutrinos oscillate to electron neutrinos based
        on given parameters for the experiment detector and beamline. 
        
        Inputs
        ------
        N_numu: int
            Number of muon neutrinos shot at the detector. 
        ss2t: float between 0 and 1
            The oscillation paramter sin^2(2*theta)
        dms: float >= 0
            The oscillation parameter delta m^2 (squared mass difference)
        mu_L: float >= 0
            The detector baseline (distance from neutrino beam). For now,
            I am considering the basline as the average distance traveled
            by the muon neutrinos. 
        mu_E: float >= 0
            The average energy of incoming muon neutrinos.
        sigma_L: float
            Standard deviation of beamline, L
        sigma_E: float
            Standard deviation of muon neutrino energy, E
        """
        
        N_nue = 0
        for _ in range(N_numu):
            L = random.gauss(mu_L, sigma_L)
            E = random.gauss(mu_E, sigma_E)
            P = ss2t * np.sin((1.27*L/E)*dms)**2

            if random.random() > P:
                N_nue += 1
                
        return N_numu, N_nue<|MERGE_RESOLUTION|>--- conflicted
+++ resolved
@@ -8,15 +8,6 @@
     This class can simulate or load data for a neutrino disappearnce
     short beam line experiment. 
     """
-<<<<<<< HEAD
-    # Constants set by BNB and Microboone 
-    L = 500. # m
-    E_min = 0.2 # GeV # TODO: check with BNB low energy limit
-    E_max = 5.0 # GeV
-    E_mean = (E_min+E_max)/2.
-    initial_flux = 1.0#10e-4 # nu_mu's/POT/GeV/m^2 # TODO: check with BNB flux
-=======
->>>>>>> a0b97349
     
     def __init__(self, N_numu, N_nue): 
         """
@@ -68,10 +59,6 @@
         N_numu, N_nue = self.simulate_data(self, N_numu, ss2t, dms)
         return Data(N_numu, N_nue)
     
-<<<<<<< HEAD
-    # Calculate the probability of oscillation
-    P = stheta * np.sin(1.27*(L/E)*dm)**2
-=======
     @classmethod   
     def simulate_detector(self, N_numu, ss2t, dms, mu_L, mu_E, sigma_L, sigma_E):
         """
@@ -95,7 +82,6 @@
         """
         N_numu, N_nue = self.simulate_data(self, N_numu, ss2t, dms, mu_L, mu_E, sigma_L, sigma_E)
         return Data(N_numu, N_nue)
->>>>>>> a0b97349
     
     def write_data(self, filename, data_dir='data'):
         """
