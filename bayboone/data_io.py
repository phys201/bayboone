--- conflicted
+++ resolved
@@ -1,12 +1,7 @@
 import pandas as pd
-<<<<<<< HEAD
 import random
 import csv
 import numpy as np
-=======
-import numpy as np
-import scipy.stats as stats
->>>>>>> 2b405d36
 
 class Data:
     """
@@ -64,8 +59,6 @@
         N_numu, N_nue = self.simulate_data(self, N_numu, ss2t, dms)
         return Data(N_numu, N_nue)
     
-
-<<<<<<< HEAD
     @classmethod   
     def simulate_detector(self, N_numu, ss2t, dms, mu_L, mu_E, sigma_L, sigma_E):
         """
@@ -106,21 +99,7 @@
             writer = csv.writer(file, delimiter=',', quotechar='"', quoting=csv.QUOTE_MINIMAL)
             writer.writerow([self.N_numu,self.N_nue])
         return
-=======
-def get_data_file_path(filename, data_dir='data'):
-    # __file__ is the location of the source file currently in use (so
-    # in this case io.py). We can use it as base path to construct
-    # other paths from that should end up correct on other machines or
-    # when the package is installed
-    start = os.path.abspath(__file__)
-    start_dir = os.path.dirname(start)
-    # If you need to go up another directory (for example if you have
-    # this function in your tests directory and your data is in the
-    # package directory one level up) you can use
-    # up_dir = os.path.split(start_dir)[0]
-    data_dir = os.path.join(start_dir, data_dir)
-    return os.path.join(start_dir, data_dir, filename)
->>>>>>> 2b405d36
+
 
     def simulate_data(self, N_numu, ss2t, dms, mu_L=500, mu_E=0.2, sigma_L=10, sigma_E=0.01):
         """
@@ -153,68 +132,7 @@
             E = random.gauss(mu_E, sigma_E)
             P = ss2t * np.sin((1.27*L/E)*dms)**2
 
-<<<<<<< HEAD
             if random.random() > P:
                 N_nue += 1
                 
-        return N_numu, N_nue
-=======
-def load_data(data_file):
-    return pd.read_csv(data_file, sep=' ')
-
-def generative_model(n_points=100, stheta=0.5, dm=10e-5):
-    """
-    Simulates data based on a generative model of the 4-neutrino
-    oscillation probability. 
-    
-    inputs:
-        n_points: int
-            The number of data points to generate
-        stheta: float between 0 and 1
-            The oscillation parameter sin^2(2*theta_14)
-        dm: float
-            The oscillation parameter delta(m_14)^2
-            
-    Returns:
-        data: pandas dataframe
-            A dataframe holding the simulated events with columns 
-            for the number of electron neutrinos (N_nue), the 
-            number of muon neutrinos (N_numu), the beam 
-            length (L), the number of initial muon neutrinos 
-            (N_numu_initial), and the beam energy (E)
-    """
-    # Constants set by BNB and Microboone 
-    L = 500. # m
-    E_min = 0.2 # GeV # TODO: check with BNB low energy limit
-    E_max = 5.0 # GeV
-    E_mean = (E_min+E_max)/2.
-    initial_flux = 10e-4 # nu_mu's/POT/GeV/m^2 # TODO: check with BNB flux
-    
-    # Generate data points in energy
-    sigma = 1.0
-    E = stats.truncnorm(
-            (E_min - E_mean) / sigma, 
-            (E_max - E_mean) / sigma, 
-            loc=E_mean, scale=sigma).rvs(n_points)
-    
-    # Calculate the probability of oscillation
-    P = stheta * np.sin((L/E)*dm)**2
-    
-    # Calculate the number of muon and electron neutrinos
-    N_nue = initial_flux * P
-    N_numu = initial_flux * (1-P)
-    
-    # Create a data frame to hold the data
-    data = pd.DataFrame(dict(N_numu = N_numu,
-                        N_nue = N_nue,
-                        L = L*np.ones_like(N_numu),
-                        N_numu_initial = initial_flux*np.ones_like(N_numu), 
-                        E = E))
-    
-    return data
-
-def write_simulated_data(filename, data_dir='data', n_points=100):
-    data = generative_model(n_points)
-    data.to_csv(data_dir+'/'+file_name, index=False)
-    return
->>>>>>> 2b405d36
+        return N_numu, N_nue